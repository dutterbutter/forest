--- conflicted
+++ resolved
@@ -12,17 +12,12 @@
     ser::{self, Serializer},
     Cbor, Error as EncodingError,
 };
-<<<<<<< HEAD
-use num_bigint::{biguint_ser, BigUint};
-use serde::{Deserialize, Serialize};
-use std::cmp::Ordering;
-=======
 use num_bigint::{
     biguint_ser::{BigUintDe, BigUintSer},
     BigUint,
 };
 use serde::Deserialize;
->>>>>>> 31738128
+use std::cmp::Ordering;
 use std::fmt;
 use std::time::{SystemTime, UNIX_EPOCH};
 
