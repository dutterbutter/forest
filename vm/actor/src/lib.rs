// Copyright 2020 ChainSafe Systems
// SPDX-License-Identifier: Apache-2.0, MIT

#[macro_use]
extern crate lazy_static;

mod builtin;
mod util;

pub use self::builtin::*;
pub use self::util::*;
pub use vm::{ActorID, ActorState, DealID, Serialized};

use ipld_blockstore::BlockStore;
use ipld_hamt::Hamt;
use unsigned_varint::decode::Error as UVarintError;

const HAMT_BIT_WIDTH: u8 = 5;

type EmptyType = [u8; 0];
const EMPTY_VALUE: EmptyType = [];

/// Used when invocation requires parameters to be an empty array of bytes
#[inline]
fn assert_empty_params(params: &Serialized) {
    params.deserialize::<EmptyType>().unwrap();
}

/// Empty return is an empty serialized array
#[inline]
fn empty_return() -> Serialized {
    Serialized::serialize(EMPTY_VALUE).unwrap()
}

/// Create a map
#[inline]
fn make_map<BS: BlockStore>(store: &'_ BS) -> Hamt<'_, String, BS> {
    Hamt::new_with_bit_width(store, HAMT_BIT_WIDTH)
}

<<<<<<< HEAD
// TODO possibly move this type out of actor crate
type DealID = u64;

=======
>>>>>>> 31738128
pub fn deal_key(d: DealID) -> String {
    let mut bz = unsigned_varint::encode::u64_buffer();
    unsigned_varint::encode::u64(d, &mut bz);
    String::from_utf8_lossy(&bz).to_string()
}

pub fn parse_uint_key(s: &str) -> Result<u64, UVarintError> {
    let (v, _) = unsigned_varint::decode::u64(s.as_ref())?;
    Ok(v)
}<|MERGE_RESOLUTION|>--- conflicted
+++ resolved
@@ -38,12 +38,6 @@
     Hamt::new_with_bit_width(store, HAMT_BIT_WIDTH)
 }
 
-<<<<<<< HEAD
-// TODO possibly move this type out of actor crate
-type DealID = u64;
-
-=======
->>>>>>> 31738128
 pub fn deal_key(d: DealID) -> String {
     let mut bz = unsigned_varint::encode::u64_buffer();
     unsigned_varint::encode::u64(d, &mut bz);
